﻿namespace Microsoft.Hpc.Scheduler.Session.Internal.SessionLauncher
{
    using CommandLine;

    internal class SessionLauncherStartOption
    {
        [Option('s', "AzureBatchServiceUrl", SetName = "AzureBatch")]
        public string AzureBatchServiceUrl { get; set; }

        [Option('n', "AzureBatchAccountName", SetName = "AzureBatch")]
        public string AzureBatchAccountName { get; set; }

        [Option('k', "AzureBatchAccountKey", SetName = "AzureBatch")]
        public string AzureBatchAccountKey { get; set; }

        [Option('j', "AzureBatchJobId", SetName = "AzureBatch")]
        public string AzureBatchJobId { get; set; }

        [Option('p', "AzureBatchPoolName", SetName = "AzureBatch")]
        public string AzureBatchPoolName { get; set; }

        [Option('c', "AzureBatchBrokerStorageConnectionString", SetName = "AzureBatch")]
        public string AzureBatchBrokerStorageConnectionString { get; set; }

        [Option('h', "HpcPackSchedulerAddress", SetName = "HpcPack")]
        public string HpcPackSchedulerAddress { get; set; }

        [Option("BrokerLauncherExePath")]
        public string BrokerLauncherExePath { get; set; }

        [Option("ServiceHostExePath", SetName = "Local")]
        public string ServiceHostExePath { get; set; }

        [Option("ServiceRegistrationPath", SetName = "Local")]
        public string ServiceRegistrationPath { get; set; }

        [Option("LocalBrokerStorageConnectionString", SetName = "Local")]
        public string LocalBrokerStorageConnectionString { get; set; }

<<<<<<< HEAD
        [Option("SessionLauncherStorageConnectionString")]
        public string SessionLauncherStorageConnectionString { get; set; }

        [Option('f', "JsonFilePath", SetName = "ConfigurationFile")]
        public string JsonFilePath { get; set; }

=======
>>>>>>> 10fe8d01
        [Option('d', HelpText = "Start as console application")]
        public bool AsConsole { get; set; }

    }
}<|MERGE_RESOLUTION|>--- conflicted
+++ resolved
@@ -37,15 +37,9 @@
         [Option("LocalBrokerStorageConnectionString", SetName = "Local")]
         public string LocalBrokerStorageConnectionString { get; set; }
 
-<<<<<<< HEAD
-        [Option("SessionLauncherStorageConnectionString")]
-        public string SessionLauncherStorageConnectionString { get; set; }
-
         [Option('f', "JsonFilePath", SetName = "ConfigurationFile")]
         public string JsonFilePath { get; set; }
 
-=======
->>>>>>> 10fe8d01
         [Option('d', HelpText = "Start as console application")]
         public bool AsConsole { get; set; }
 
